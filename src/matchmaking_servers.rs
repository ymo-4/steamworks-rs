--- conflicted
+++ resolved
@@ -197,12 +197,9 @@
                 map: CStr::from_ptr(raw.m_szMap.as_ptr())
                     .to_string_lossy()
                     .into_owned(),
-<<<<<<< HEAD
-=======
                 tags: CStr::from_ptr(raw.m_szGameTags.as_ptr())
                     .to_string_lossy()
                     .into_owned(),
->>>>>>> 275db016
 
                 last_time_played: Duration::from_secs(raw.m_ulTimeLastPlayed.into()),
             }
