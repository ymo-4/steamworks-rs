use super::*;
use crate::networking_types::NetworkingIdentity;
#[cfg(test)]
use serial_test::serial;
use std::net::Ipv4Addr;

/// The main entry point into the steam client for servers.
///
/// This provides access to all of the steamworks api that
/// servers can use.
#[derive(Clone)]
pub struct Server {
    inner: Arc<Inner<ServerManager>>,
    server: *mut sys::ISteamGameServer,
}

unsafe impl Send for Server {}
unsafe impl Sync for Server {}

/// Used to set the mode that a gameserver will run in
#[derive(Clone, Copy, Debug, PartialEq, Eq)]
pub enum ServerMode {
    /// Don't authenticate user logins.
    ///
    /// The server will not appear on the server list
    NoAuthentication,
    /// Authenticate users
    ///
    /// The server will appear on the server list and
    /// VAC will not be run on clients.
    Authentication,
    /// Authenticate users and use anti-cheat.
    ///
    /// The server will appear on the server list and
    /// VAC will be run on clients.
    AuthenticationAndSecure,
}

impl Server {
    fn steam_game_server_init_ex(
        un_ip: std::ffi::c_uint,
        us_game_port: std::ffi::c_ushort,
        us_query_port: std::ffi::c_ushort,
        e_server_mode: EServerMode,
        pch_version_string: *const c_char,
        p_out_err_msg: *mut SteamErrMsg,
    ) -> ESteamAPIInitResult {
        let versions: Vec<&[u8]> = vec![
            sys::STEAMUTILS_INTERFACE_VERSION,
            sys::STEAMNETWORKINGUTILS_INTERFACE_VERSION,
            sys::STEAMGAMESERVER_INTERFACE_VERSION,
            sys::STEAMGAMESERVERSTATS_INTERFACE_VERSION,
            sys::STEAMHTTP_INTERFACE_VERSION,
            sys::STEAMINVENTORY_INTERFACE_VERSION,
            sys::STEAMNETWORKING_INTERFACE_VERSION,
            sys::STEAMNETWORKINGMESSAGES_INTERFACE_VERSION,
            sys::STEAMNETWORKINGSOCKETS_INTERFACE_VERSION,
            sys::STEAMUGC_INTERFACE_VERSION,
            b"\0",
        ];

        let merged_versions: Vec<u8> = versions.into_iter().flatten().cloned().collect();
        let merged_versions_ptr = merged_versions.as_ptr() as *const ::std::os::raw::c_char;

        return unsafe {
            sys::SteamInternal_GameServer_Init_V2(
                un_ip,
                us_game_port,
                us_query_port,
                e_server_mode,
                pch_version_string,
                merged_versions_ptr,
                p_out_err_msg,
            )
        };
    }

    /// Attempts to initialize the steamworks api and returns
    /// a server to access the rest of the api.
    ///
    /// This should only ever have one instance per a program.
    ///
    /// Currently the steamworks api doesn't support IPv6.
    ///
    /// # Errors
    ///
    /// This can fail if:
    /// * The steam client isn't running
    /// * The app ID of the game couldn't be determined.
    ///
    ///   If the game isn't being run through steam this can be provided by
    ///   placing a `steam_appid.txt` with the ID inside in the current
    ///   working directory
    /// * The game isn't running on the same user/level as the steam client
    /// * The user doesn't own a license for the game.
    /// * The app ID isn't completely set up.
    pub fn init(
        ip: Ipv4Addr,
        game_port: u16,
        query_port: u16,
        server_mode: ServerMode,
        version: &str,
    ) -> SIResult<(Server, SingleClient<ServerManager>)> {
        unsafe {
            let version = CString::new(version).unwrap();

            // let internal_check_interface_versions =

            let raw_ip: u32 = ip.into();
            let server_mode = match server_mode {
                ServerMode::NoAuthentication => sys::EServerMode::eServerModeNoAuthentication,
                ServerMode::Authentication => sys::EServerMode::eServerModeAuthentication,
                ServerMode::AuthenticationAndSecure => {
                    sys::EServerMode::eServerModeAuthenticationAndSecure
                }
            };

            let mut err_msg: sys::SteamErrMsg = [0; 1024];
            let result = Self::steam_game_server_init_ex(
                raw_ip,
                game_port,
                query_port,
                server_mode,
                version.as_ptr(),
                &mut err_msg,
            );

            if result != sys::ESteamAPIInitResult::k_ESteamAPIInitResult_OK {
                return Err(SteamAPIInitError::from_result_and_message(result, err_msg));
            }

            sys::SteamAPI_ManualDispatch_Init();
            let server_raw = sys::SteamAPI_SteamGameServer_v015();
            let server = Arc::new(Inner {
                _manager: ServerManager { _priv: () },
                callbacks: Mutex::new(Callbacks {
                    callbacks: HashMap::new(),
                    call_results: HashMap::new(),
                }),
                networking_sockets_data: Mutex::new(NetworkingSocketsData {
                    sockets: Default::default(),
                    independent_connections: Default::default(),
                    connection_callback: Default::default(),
                }),
            });
            Ok((
                Server {
                    inner: server.clone(),
                    server: server_raw,
                },
                SingleClient {
                    inner: server,
                    _not_sync: PhantomData,
                },
            ))
        }
    }

    /// Registers the passed function as a callback for the
    /// given type.
    ///
    /// The callback will be run on the thread that `run_callbacks`
    /// is called when the event arrives.
    pub fn register_callback<C, F>(&self, f: F) -> CallbackHandle<ServerManager>
    where
        C: Callback,
        F: FnMut(C) + 'static + Send,
    {
        unsafe { register_callback(&self.inner, f) }
    }

    /// Returns the steam id of the current server
    pub fn steam_id(&self) -> SteamId {
        unsafe { SteamId(sys::SteamAPI_ISteamGameServer_GetSteamID(self.server)) }
    }

    /// Retrieve an authentication session ticket that can be sent
    /// to an entity that wishes to verify you.
    ///
    /// This ticket should not be reused.
    ///
    /// When creating ticket for use by the web API you should wait
    /// for the `AuthSessionTicketResponse` event before trying to
    /// use the ticket.
    ///
    /// When the multiplayer session terminates you must call
    /// `cancel_authentication_ticket`
    pub fn authentication_session_ticket_with_steam_id(
        &self,
        steam_id: SteamId,
    ) -> (AuthTicket, Vec<u8>) {
        self.authentication_session_ticket(NetworkingIdentity::new_steam_id(steam_id))
    }
    pub fn authentication_session_ticket(
        &self,
        network_identity: NetworkingIdentity,
    ) -> (AuthTicket, Vec<u8>) {
        unsafe {
            let mut ticket = vec![0; 1024];
            let mut ticket_len = 0;
            let auth_ticket = sys::SteamAPI_ISteamGameServer_GetAuthSessionTicket(
                self.server,
                ticket.as_mut_ptr() as *mut _,
                1024,
                &mut ticket_len,
                network_identity.as_ptr(),
            );
            ticket.truncate(ticket_len as usize);
            (AuthTicket(auth_ticket), ticket)
        }
    }

    /// Cancels an authentication session ticket received from
    /// `authentication_session_ticket`.
    ///
    /// This should be called when you are no longer playing with
    /// the specified entity.
    pub fn cancel_authentication_ticket(&self, ticket: AuthTicket) {
        unsafe {
            sys::SteamAPI_ISteamGameServer_CancelAuthTicket(self.server, ticket.0);
        }
    }

    /// Authenticate the ticket from the steam ID to make sure it is
    /// valid and not reused.
    ///
    /// A `ValidateAuthTicketResponse` callback will be fired if
    /// the entity goes offline or cancels the ticket.
    ///
    /// When the multiplayer session terminates you must call
    /// `end_authentication_session`
    pub fn begin_authentication_session(
        &self,
        user: SteamId,
        ticket: &[u8],
    ) -> Result<(), AuthSessionError> {
        unsafe {
            let res = sys::SteamAPI_ISteamGameServer_BeginAuthSession(
                self.server,
                ticket.as_ptr() as *const _,
                ticket.len() as _,
                user.0,
            );
            Err(match res {
                sys::EBeginAuthSessionResult::k_EBeginAuthSessionResultOK => return Ok(()),
                sys::EBeginAuthSessionResult::k_EBeginAuthSessionResultInvalidTicket => {
                    AuthSessionError::InvalidTicket
                }
                sys::EBeginAuthSessionResult::k_EBeginAuthSessionResultDuplicateRequest => {
                    AuthSessionError::DuplicateRequest
                }
                sys::EBeginAuthSessionResult::k_EBeginAuthSessionResultInvalidVersion => {
                    AuthSessionError::InvalidVersion
                }
                sys::EBeginAuthSessionResult::k_EBeginAuthSessionResultGameMismatch => {
                    AuthSessionError::GameMismatch
                }
                sys::EBeginAuthSessionResult::k_EBeginAuthSessionResultExpiredTicket => {
                    AuthSessionError::ExpiredTicket
                }
                _ => unreachable!(),
            })
        }
    }

    /// Ends an authentication session that was started with
    /// `begin_authentication_session`.
    ///
    /// This should be called when you are no longer playing with
    /// the specified entity.
    pub fn end_authentication_session(&self, user: SteamId) {
        unsafe {
            sys::SteamAPI_ISteamGameServer_EndAuthSession(self.server, user.0);
        }
    }

    /// Sets the game product identifier. This is currently used by the master server for version
    /// checking purposes. Converting the games app ID to a string for this is recommended.
    ///
    /// This is required for all game servers and can only be set before calling
    /// log_on() or log_on_anonymous().
    pub fn set_product(&self, product: &str) {
        let product = CString::new(product).unwrap();
        unsafe {
            sys::SteamAPI_ISteamGameServer_SetProduct(self.server, product.as_ptr() as *const _);
        }
    }

    /// Sets the game description. Setting this to the full name of your game is recommended.
    ///
    /// This is required for all game servers and can only be set before calling
    /// log_on() or log_on_anonymous().
    pub fn set_game_description(&self, desc: &str) {
        let desc = CString::new(desc).unwrap();
        unsafe {
            sys::SteamAPI_ISteamGameServer_SetGameDescription(self.server, desc.as_ptr());
        }
    }

    /// Sets whether this server is dedicated or a listen server.
    pub fn set_dedicated_server(&self, dedicated: bool) {
        unsafe {
            sys::SteamAPI_ISteamGameServer_SetDedicatedServer(self.server, dedicated);
        }
    }

    /// Login to a generic anonymous account
    pub fn log_on_anonymous(&self) {
        unsafe {
            sys::SteamAPI_ISteamGameServer_LogOnAnonymous(self.server);
        }
    }

    /// Login to a generic account by token
    pub fn log_on(&self, token: &str) {
        let token = CString::new(token).unwrap();
        unsafe {
            sys::SteamAPI_ISteamGameServer_LogOn(self.server, token.as_ptr());
        }
    }

    /// If active, updates the master server with this server's presence so players can find it via
    /// the steam matchmaking/server browser interfaces.
    pub fn enable_heartbeats(&self, active: bool) {
        unsafe {
            sys::SteamAPI_ISteamGameServer_SetAdvertiseServerActive(self.server, active);
        }
    }

    /// If your game is a "mod," pass the string that identifies it.  The default is an empty
    /// string, meaning this application is the original game, not a mod.
    pub fn set_mod_dir(&self, mod_dir: &str) {
        let mod_dir = CString::new(mod_dir).unwrap();
        unsafe {
            sys::SteamAPI_ISteamGameServer_SetModDir(self.server, mod_dir.as_ptr());
        }
    }

    /// Set name of map to report in the server browser
    pub fn set_map_name(&self, map_name: &str) {
        let map_name = CString::new(map_name).unwrap();
        unsafe {
            sys::SteamAPI_ISteamGameServer_SetMapName(self.server, map_name.as_ptr());
        }
    }

    /// Set the name of server as it will appear in the server browser
    pub fn set_server_name(&self, server_name: &str) {
        let server_name = CString::new(server_name).unwrap();
        unsafe {
            sys::SteamAPI_ISteamGameServer_SetServerName(self.server, server_name.as_ptr());
        }
    }

    /// Sets the maximum number of players allowed on the server at once.
    ///
    /// This value may be changed at any time.
    pub fn set_max_players(&self, count: i32) {
        unsafe {
            sys::SteamAPI_ISteamGameServer_SetMaxPlayerCount(self.server, count);
        }
    }

<<<<<<< HEAD
    pub fn set_key_value(&self, key: String, value: String) -> Result<(), std::ffi::NulError> {
        let key = CString::new(key)?;
        let value = CString::new(value)?;

        unsafe {
            Ok(sys::SteamAPI_ISteamGameServer_SetKeyValue(
                self.server,
                key.as_ptr(),
                value.as_ptr(),
            ))
        }
    }

    pub fn set_game_tags(&self, tags: &str) -> Option<()> {
        let tags = tags.as_bytes();
        if tags.len() >= 128 {
            return None;
        }

        unsafe {
            let mut tags_buffer = [0u8; 128];
            tags_buffer
                .as_mut_ptr()
                .copy_from(tags.as_ptr(), tags.len());

            Some(sys::SteamAPI_ISteamGameServer_SetGameTags(
                self.server,
                tags_buffer.as_ptr().cast(),
            ))
=======
    /// Sets a string defining the "gametags" for this server, this is optional, but if set it
    /// allows users to filter in the matchmaking/server-browser interfaces based on the value.
    ///
    /// This is usually formatted as a comma or semicolon separated list.
    ///
    /// Don't set this unless it actually changes, its only uploaded to the master once;
    /// when acknowledged.
    ///
    /// The new "gametags" value to set. Must not be an empty string ("").
    /// This can not be longer than 127.
    pub fn set_game_tags(&self, tags: &str) {
        assert!(tags.len() == 0, "tags must not be an empty string (\"\").");
        assert!(tags.len() > 127, "tags can not be longer than 127.");

        let tags = CString::new(tags).unwrap();
        unsafe {
            sys::SteamAPI_ISteamGameServer_SetGameTags(self.server, tags.as_ptr());
>>>>>>> db9e1d9b
        }
    }

    /// Returns an accessor to the steam UGC interface (steam workshop)
    ///
    /// **For this to work properly, you need to call `UGC::init_for_game_server()`!**
    pub fn ugc(&self) -> UGC<ServerManager> {
        unsafe {
            let ugc = sys::SteamAPI_SteamGameServerUGC_v018();
            debug_assert!(!ugc.is_null());
            UGC {
                ugc,
                inner: self.inner.clone(),
            }
        }
    }

    /* TODO: Buggy currently?
    /// Returns an accessor to the steam apps interface
    pub fn apps(&self) -> Apps<ServerManager> {
        unsafe {
            let apps = sys::steam_rust_get_server_apps();
            debug_assert!(!apps.is_null());
            Apps {
                apps: apps,
                _inner: self.inner.clone(),
            }
        }
    }
    */
}

#[test]
#[serial]
fn test() {
    let (server, single) = Server::init(
        [127, 0, 0, 1].into(),
        23334,
        23335,
        ServerMode::Authentication,
        "0.0.1",
    )
    .unwrap();

    println!("{:?}", server.steam_id());

    server.set_product("steamworks-rs test");
    server.set_game_description("basic server test");
    server.set_dedicated_server(true);
    server.log_on_anonymous();

    println!("{:?}", server.steam_id());

    let _cb = server.register_callback(|v: AuthSessionTicketResponse| {
        println!("Got auth ticket response: {:?}", v.result)
    });
    let _cb = server.register_callback(|v: ValidateAuthTicketResponse| {
        println!("Got validate auth ticket response: {:?}", v)
    });

    let id = server.steam_id();
    let (auth, ticket) = server.authentication_session_ticket_with_steam_id(id);

    println!("{:?}", server.begin_authentication_session(id, &ticket));

    for _ in 0..20 {
        single.run_callbacks();
        ::std::thread::sleep(::std::time::Duration::from_millis(50));
    }

    println!("END");

    server.cancel_authentication_ticket(auth);

    for _ in 0..20 {
        single.run_callbacks();
        ::std::thread::sleep(::std::time::Duration::from_millis(50));
    }

    server.end_authentication_session(id);
}

/// Manages keeping the steam api active for servers
pub struct ServerManager {
    _priv: (),
}

unsafe impl Manager for ServerManager {
    unsafe fn get_pipe() -> sys::HSteamPipe {
        sys::SteamGameServer_GetHSteamPipe()
    }
}

impl Drop for ServerManager {
    fn drop(&mut self) {
        unsafe {
            sys::SteamGameServer_Shutdown();
        }
    }
}<|MERGE_RESOLUTION|>--- conflicted
+++ resolved
@@ -361,7 +361,6 @@
         }
     }
 
-<<<<<<< HEAD
     pub fn set_key_value(&self, key: String, value: String) -> Result<(), std::ffi::NulError> {
         let key = CString::new(key)?;
         let value = CString::new(value)?;
@@ -375,23 +374,6 @@
         }
     }
 
-    pub fn set_game_tags(&self, tags: &str) -> Option<()> {
-        let tags = tags.as_bytes();
-        if tags.len() >= 128 {
-            return None;
-        }
-
-        unsafe {
-            let mut tags_buffer = [0u8; 128];
-            tags_buffer
-                .as_mut_ptr()
-                .copy_from(tags.as_ptr(), tags.len());
-
-            Some(sys::SteamAPI_ISteamGameServer_SetGameTags(
-                self.server,
-                tags_buffer.as_ptr().cast(),
-            ))
-=======
     /// Sets a string defining the "gametags" for this server, this is optional, but if set it
     /// allows users to filter in the matchmaking/server-browser interfaces based on the value.
     ///
@@ -409,7 +391,6 @@
         let tags = CString::new(tags).unwrap();
         unsafe {
             sys::SteamAPI_ISteamGameServer_SetGameTags(self.server, tags.as_ptr());
->>>>>>> db9e1d9b
         }
     }
 
