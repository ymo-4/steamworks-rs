--- conflicted
+++ resolved
@@ -364,7 +364,6 @@
         }
     }
 
-<<<<<<< HEAD
     pub fn set_key_value(&self, key: String, value: String) -> Result<(), std::ffi::NulError> {
         let key = CString::new(key)?;
         let value = CString::new(value)?;
@@ -375,7 +374,10 @@
                     self.server,
                     key.as_ptr(),
                     value.as_ptr()
-=======
+            ))
+        }
+    }
+
     pub fn set_game_tags(&self, tags: &str) -> Option<()> {
         let tags = tags.as_bytes();
         if tags.len() >= 128 {
@@ -390,7 +392,6 @@
                 sys::SteamAPI_ISteamGameServer_SetGameTags(
                     self.server,
                     tags_buffer.as_ptr().cast()
->>>>>>> bba58a94
             ))
         }
     }
